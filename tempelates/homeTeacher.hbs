<!DOCTYPE html>
<html lang="en">
<head>
    <meta charset="UTF-8">
    <meta name="viewport" content="width=device-width, initial-scale=1.0">
    <title>Professor Dashboard - Quizzie</title>
    <link rel="icon" type="image/x-icon" href="/favicon.ico">
    <script src="https://cdnjs.cloudflare.com/ajax/libs/Chart.js/3.9.1/chart.min.js"></script>
    <style>
        /* Reset and Base Styles */
        * {
            margin: 0;
            padding: 0;
            box-sizing: border-box;
        }

        body {
            font-family: -apple-system, BlinkMacSystemFont, 'Segoe UI', Roboto, sans-serif;
            background-color: #f8fafc;
            color: #334155;
            line-height: 1.6;
        }

        /* Header Styles */
        .header {
            background: white;
            box-shadow: 0 1px 3px rgba(0, 0, 0, 0.1);
            padding: 1rem 0;
            position: sticky;
            top: 0;
            z-index: 100;
        }

        .header-content {
            max-width: 1200px;
            margin: 0 auto;
            padding: 0 1rem;
            display: flex;
            justify-content: space-between;
            align-items: center;
        }

        .logo {
            font-size: 1.75rem;
            font-weight: bold;
            color: #3b82f6;
        }

        .profile-section {
            display: flex;
            align-items: center;
            gap: 0.75rem;
        }

        .profile-avatar {
            width: 40px;
            height: 40px;
            background: linear-gradient(135deg, #3b82f6, #8b5cf6);
            border-radius: 50%;
            display: flex;
            align-items: center;
            justify-content: center;
            color: white;
            font-weight: bold;
            font-size: 1rem;
        }

        .profile-info h3 {
            font-size: 0.9rem;
            font-weight: 600;
            color: #1e293b;
        }

        .profile-info p {
            font-size: 0.75rem;
            color: #64748b;
        }

        .logout-btn {
            background-color: #ef4444;
            color: white;
            border: none;
            padding: 0.5rem 1rem;
            border-radius: 8px;
            font-weight: 500;
            cursor: pointer;
            transition: background-color 0.2s ease, transform 0.1s ease;
            font-size: 0.85rem;
            text-decoration: none;
            margin-left: 1rem;
        }

        .logout-btn:hover {
            background-color: #dc2626;
            transform: translateY(-1px);
        }

        /* Main Content */
        .main-content {
            max-width: 1200px;
            margin: 0 auto;
            padding: 2rem 1rem;
            min-height: calc(100vh - 200px);
        }

        .dashboard-title {
            font-size: 2rem;
            font-weight: bold;
            color: #1e293b;
            margin-bottom: 2rem;
        }

        /* Stats Section */
        .stats-section {
            display: grid;
            grid-template-columns: repeat(auto-fit, minmax(250px, 1fr));
            gap: 1.5rem;
            margin-bottom: 3rem;
        }

        .stat-card {
            background: white;
            border-radius: 12px;
            padding: 1.5rem;
            box-shadow: 0 1px 3px rgba(0, 0, 0, 0.1);
            transition: transform 0.2s ease, box-shadow 0.2s ease;
        }

        .stat-card:hover {
            transform: translateY(-2px);
            box-shadow: 0 8px 25px rgba(0, 0, 0, 0.15);
        }

        .stat-card.blue { border-left: 4px solid #3b82f6; }
        .stat-card.green { border-left: 4px solid #10b981; }
        .stat-card.purple { border-left: 4px solid #8b5cf6; }
        .stat-card.orange { border-left: 4px solid #f59e0b; }

        .stat-value {
            font-size: 2.25rem;
            font-weight: bold;
            margin-bottom: 0.5rem;
        }

        .stat-card.blue .stat-value { color: #3b82f6; }
        .stat-card.green .stat-value { color: #10b981; }
        .stat-card.purple .stat-value { color: #8b5cf6; }
        .stat-card.orange .stat-value { color: #f59e0b; }

        .stat-label {
            color: #64748b;
            font-size: 0.9rem;
            font-weight: 500;
        }

        /* Section Styles */
        .section {
            margin-bottom: 3rem;
        }

        .section-title {
            font-size: 1.5rem;
            font-weight: bold;
            color: #1e293b;
            margin-bottom: 1.5rem;
        }

        /* Section Header with Right-Aligned Button */
        .section-header {
            display: flex;
            justify-content: space-between;
            align-items: center;
            margin-bottom: 1.5rem;
        }

        .section-header h2 {
            font-size: 1.5rem;
            font-weight: bold;
            color: #1e293b;
            margin: 0;
        }

        /* Create Class Button */
        .create-class-btn {
            background: #10b981;
            color: white;
            border: none;
            padding: 0.75rem 1.5rem;
            border-radius: 8px;
            font-weight: 500;
            cursor: pointer;
            transition: all 0.2s ease;
            font-size: 0.9rem;
            display: flex;
            align-items: center;
            gap: 0.5rem;
            box-shadow: 0 1px 3px rgba(0, 0, 0, 0.1);
        }

        .create-class-btn:hover {
            background: #059669;
            transform: translateY(-1px);
            box-shadow: 0 4px 12px rgba(16, 185, 129, 0.3);
        }

        .create-class-btn .icon {
            font-size: 1rem;
        }

        /* General Button Styles */
        .btn {
            background: #3b82f6;
            color: white;
            border: none;
            padding: 0.75rem 1.5rem;
            border-radius: 8px;
            font-weight: 500;
            cursor: pointer;
            transition: background-color 0.2s ease, transform 0.1s ease;
            font-size: 0.9rem;
            text-decoration: none;
            display: inline-block;
            text-align: center;
        }

        .btn:hover {
            background: #2563eb;
            transform: translateY(-1px);
        }

        .btn-success {
            background: #10b981;
        }

        .btn-success:hover {
            background: #059669;
        }

        .btn-lg {
            padding: 1rem 2rem;
            font-size: 1rem;
        }

        /* CLASS CARDS */
        .classes-grid {
            display: grid;
            grid-template-columns: repeat(auto-fit, minmax(350px, 1fr));
            gap: 1.5rem;
        }

        .class-card {
            background: white;
            border-radius: 12px;
            padding: 1.5rem;
            box-shadow: 0 1px 3px rgba(0, 0, 0, 0.1);
            transition: transform 0.2s ease, box-shadow 0.2s ease;
            border-left: 4px solid #3b82f6;
        }

        .class-card:hover {
            transform: translateY(-2px);
            box-shadow: 0 8px 25px rgba(0, 0, 0, 0.15);
        }

        .class-header {
            margin-bottom: 1rem;
        }

        .class-name {
            font-size: 1.25rem;
            font-weight: bold;
            color: #1e293b;
            margin-bottom: 0.25rem;
        }

        .class-subject {
            font-size: 0.9rem;
            color: #3b82f6;
            font-weight: 500;
            margin-bottom: 0.5rem;
        }

        .class-description {
            font-size: 0.85rem;
            color: #64748b;
            line-height: 1.4;
        }

        /* CLASS QUICK STATS */
        .class-stats {
            display: grid;
            grid-template-columns: repeat(3, 1fr);
            gap: 0.75rem;
            margin: 1rem 0;
            padding: 1rem;
            background: #f8fafc;
            border-radius: 8px;
        }

        .class-stat {
            text-align: center;
        }

        .class-stat-value {
            font-size: 1.1rem;
            font-weight: bold;
            color: #3b82f6;
            display: block;
        }

        .class-stat-label {
            font-size: 0.75rem;
            color: #64748b;
            margin-top: 0.25rem;
        }

        /* CLASS ACTIONS */
        .class-actions {
            display: flex;
            gap: 0.75rem;
            margin-top: 1rem;
        }

        .action-button {
            flex: 1;
            background: #3b82f6;
            color: white;
            border: none;
            padding: 0.75rem 1rem;
            border-radius: 8px;
            font-weight: 500;
            cursor: pointer;
            transition: background-color 0.2s ease, transform 0.1s ease;
            font-size: 0.85rem;
            text-decoration: none;
            display: inline-block;
            text-align: center;
        }

        .action-button:hover {
            transform: translateY(-1px);
        }

        .action-button.quiz-btn {
            background: #f59e0b;
        }
        .action-button.quiz-btn:hover {
            background: #d97706;
        }

        .action-button.manage-btn {
            background: #8b5cf6;
        }
        .action-button.manage-btn:hover {
            background: #7c3aed;
        }

        /* MODAL STYLES */
        .modal {
            display: none;
            position: fixed;
            z-index: 1000;
            left: 0;
            top: 0;
            width: 100%;
            height: 100%;
            background-color: rgba(0, 0, 0, 0.5);
            backdrop-filter: blur(4px);
        }

        .modal.show {
            display: flex;
            align-items: center;
            justify-content: center;
        }

        .modal-content {
            background: white;
            border-radius: 12px;
            padding: 2rem;
            width: 90%;
            max-width: 500px;
            box-shadow: 0 20px 60px rgba(0, 0, 0, 0.3);
            animation: modalSlideIn 0.3s ease;
        }

        @keyframes modalSlideIn {
            from {
                opacity: 0;
                transform: translateY(-30px);
            }
            to {
                opacity: 1;
                transform: translateY(0);
            }
        }

        .modal-header {
            display: flex;
            justify-content: space-between;
            align-items: center;
            margin-bottom: 1.5rem;
        }

        .modal-title {
            font-size: 1.25rem;
            font-weight: bold;
            color: #1e293b;
        }

        .close-btn {
            background: none;
            border: none;
            font-size: 1.5rem;
            cursor: pointer;
            color: #64748b;
            padding: 0.25rem;
            border-radius: 4px;
            transition: background-color 0.2s ease;
        }

        .close-btn:hover {
            background: #f1f5f9;
        }

        /* FORM STYLES */
        .form-group {
            margin-bottom: 1rem;
        }

        .form-label {
            display: block;
            margin-bottom: 0.5rem;
            font-weight: 600;
            color: #374151;
        }

        .form-input,
        .form-textarea,
        .form-select {
            width: 100%;
            padding: 0.75rem;
            border: 1px solid #d1d5db;
            border-radius: 8px;
            font-size: 1rem;
            transition: border-color 0.2s ease;
        }

        .form-input:focus,
        .form-textarea:focus,
        .form-select:focus {
            outline: none;
            border-color: #3b82f6;
            box-shadow: 0 0 0 3px rgba(59, 130, 246, 0.1);
        }

        .form-textarea {
            min-height: 80px;
            resize: vertical;
        }

        .alert {
            padding: 1rem;
            border-radius: 8px;
            margin-bottom: 1rem;
        }

        .alert-warning {
            background: #fef3c7;
            border: 1px solid #f59e0b;
            color: #92400e;
        }

        .alert-success {
            background: #dcfce7;
            border: 1px solid #16a34a;
            color: #15803d;
        }

        .alert-error {
            background-color: #fee2e2;
            color: #dc2626;
            border: 1px solid #fca5a5;
        }

        /* Empty State */
        .empty-state {
            text-align: center;
            padding: 3rem;
            color: #64748b;
        }

        .empty-state h3 {
            font-size: 1.25rem;
            margin-bottom: 0.5rem;
            color: #1e293b;
        }

        .empty-state p {
            margin-bottom: 1.5rem;
        }

        /* 🆕 NEW: Footer Styles - Adapted for Dashboard */
        .footer {
            background: white;
            border-top: 1px solid #e2e8f0;
            padding: 1.5rem 0;
        }

        .footer-content {
            max-width: 1200px;
            margin: 0 auto;
            padding: 0 1rem;
            display: flex;
            justify-content: space-between;
            align-items: center;
            font-size: 0.875rem;
            color: #64748b;
        }

        .footer-copyright {
            font-weight: 400;
        }

        .footer-link {
            color: #3b82f6;
            text-decoration: none;
            font-weight: 500;
            transition: color 0.2s ease;
        }

        .footer-link:hover {
            color: #2563eb;
        }

        /* Mobile Responsiveness */
        @media (max-width: 768px) {
            .header-content {
                flex-direction: column;
                gap: 1rem;
            }

            .dashboard-title {
                font-size: 1.5rem;
            }

            .stats-section {
                grid-template-columns: repeat(auto-fit, minmax(200px, 1fr));
                gap: 1rem;
            }

            .classes-grid {
                grid-template-columns: 1fr;
            }

            .class-actions {
                flex-direction: column;
                gap: 0.5rem;
            }

            .action-button {
                width: 100%;
            }

            .section-header {
                flex-direction: column;
                gap: 1rem;
                align-items: flex-start;
            }

            .class-stats {
                grid-template-columns: 1fr;
            }

            .modal-content {
                width: 95%;
                padding: 1.5rem;
            }

            /* Mobile specific for create button */
            .create-class-btn {
                width: 100%;
                justify-content: center;
            }

            /* 🆕 NEW: Mobile footer styles */
            .footer-content {
                flex-direction: column;
                gap: 0.75rem;
                text-align: center;
            }
        }

        @media (max-width: 480px) {
            .main-content {
                padding: 1rem 0.5rem;
            }

            .stat-card,
            .class-card {
                padding: 1rem;
            }
        }
    </style>
</head>
<body>
    <header class="header">
        <div class="header-content">
            <div class="logo">Quizzie</div>
            <div class="profile-section">
                <div class="profile-avatar" id="profileAvatar"></div>
                <div class="profile-info">
                    <h3>{{{userName}}}</h3>
                    <p>Professor</p>
                </div>
                <a href="/logout" class="logout-btn">Logout</a>
            </div>
        </div>
    </header>

    <main class="main-content">
        <h1 class="dashboard-title" id="dashboardTitle"></h1>

        {{#if classCreated}}
            <div class="alert alert-success">
                ✅ Class "{{createdClassName}}" created successfully!
            </div>
        {{/if}}

        {{#if uploadError}}
            <div class="alert alert-error">
                ❌ {{message}}
            </div>
        {{/if}}

        <!-- Class-focused Stats Section -->
        <section class="stats-section">
            <div class="stat-card blue">
                <div class="stat-value" id="totalClassesCount">{{totalClasses}}</div>
                <div class="stat-label">Total Classes</div>
            </div>
            <div class="stat-card green">
                <div class="stat-value" id="totalStudentsCount">{{totalStudents}}</div>
                <div class="stat-label">Total Students</div>
            </div>
            <div class="stat-card purple">
                <div class="stat-value" id="totalLecturesCount">{{totalLectures}}</div>
                <div class="stat-label">Total Lectures</div>
            </div>
            <div class="stat-card orange">
                <div class="stat-value" id="totalQuizzesCount">{{totalQuizzes}}</div>
                <div class="stat-label">Total Quizzes</div>
            </div>
        </section>

        <!-- My Classes Section -->
        <section class="section">
            <div class="section-header">
                <h2>📚 My Classes</h2>
                <button class="create-class-btn" onclick="showCreateClassModal()">
                    <span class="icon">➕</span>
                    New Class
                </button>
            </div>
            <div id="classesContainer">
                {{#if classes}}
                    <div class="classes-grid">
                        {{#each classes}}
                            <div class="class-card">
                                <div class="class-header">
                                    <h3 class="class-name">{{this.name}}</h3>
                                    <p class="class-subject">📖 {{this.subject}}</p>
                                    {{#if this.description}}
                                        <p class="class-description">{{this.description}}</p>
                                    {{/if}}
                                </div>
                                
                                <!-- Quick Stats -->
                                <div class="class-stats">
                                    <div class="class-stat">
                                        <span class="class-stat-value">{{this.studentCount}}</span>
                                        <span class="class-stat-label">Students</span>
                                    </div>
                                    <div class="class-stat">
                                        <span class="class-stat-value">{{this.lectureCount}}</span>
                                        <span class="class-stat-label">Lectures</span>
                                    </div>
                                    <div class="class-stat">
                                        <!-- 🔧 FIX: Use toFixed helper for proper formatting -->
                                        <span class="class-stat-value">{{toFixed this.averageScore 1}}%</span>
                                        <span class="class-stat-label">Avg Score</span>
                                    </div>
                                </div>
                                
                                <!-- Class Actions -->
                                <div class="class-actions">
                                    <a href="/class/manage/{{this.id}}" class="action-button manage-btn">
                                        ⚙️ Manage Class
                                    </a>
                                    <button class="action-button quiz-btn" onclick="redirectToCreateQuiz('{{this.id}}')">
                                        🎯 Create Quiz
                                    </button>
                                </div>
                            </div>
                        {{/each}}
                    </div>
                {{else}}
                    <div class="empty-state">
                        <h3>🏫 No Classes Yet</h3>
                        <p>Create your first class to start organizing your lectures and students!</p>
                        <button class="btn btn-success" onclick="showCreateClassModal()">
                            ➕ Create Your First Class
                        </button>
                    </div>
                {{/if}}
            </div>
        </section>
    </main>

    <!-- 🆕 NEW: Footer Section -->
    <footer class="footer">
        <div class="footer-content">
            <div class="footer-copyright">
                © 2025 All rights reserved by www.Quizzie.in
            </div>
            <div class="footer-links">
                <a href="/about-developers" class="footer-link">Meet Our Developers</a>
            </div>
        </div>
    </footer>

    <!-- Create Class Modal -->
    <div id="createClassModal" class="modal">
        <div class="modal-content">
            <div class="modal-header">
                <h2 class="modal-title">🏫 Create New Class</h2>
                <button class="close-btn" onclick="hideCreateClassModal()">&times;</button>
            </div>
            <form id="createClassForm">
                <div class="form-group">
                    <label class="form-label">Class Name *</label>
                    <input type="text" id="className" class="form-input" 
                           placeholder="e.g., Physics 101" required>
                </div>
                <div class="form-group">
                    <label class="form-label">Subject *</label>
                    <input type="text" id="classSubject" class="form-input" 
                           placeholder="e.g., Physics" required>
                </div>
                <div class="form-group">
                    <label class="form-label">Description</label>
                    <textarea id="classDescription" class="form-textarea" 
                              placeholder="Brief description of the class (optional)"></textarea>
                </div>
                <div style="display: flex; gap: 1rem; margin-top: 1.5rem;">
                    <button type="button" class="btn" style="background: #64748b;" onclick="hideCreateClassModal()">
                        Cancel
                    </button>
                    <button type="submit" class="btn btn-success" style="flex: 1;">
                        ✅ Create Class
                    </button>
                </div>
            </form>
        </div>
    </div>

    <script>
        // Global variables
        const professorName = '{{{userName}}}';

        // 🆕 NEW: Helper function for formatting percentages
        function formatPercentage(value, decimals = 1) {
            const num = parseFloat(value) || 0;
            return num.toFixed(decimals);
        }

        // Initialize dashboard
        document.addEventListener('DOMContentLoaded', function() {
            console.log('🚀 Enhanced Teacher dashboard initializing...');
            initializeDashboard();
            loadClasses();
        });

        // Initialize dashboard UI
        function initializeDashboard() {
            // Set dynamic greeting
            const hour = new Date().getHours();
            let greeting = 'Good evening';
            if (hour < 12) greeting = 'Good morning';
            else if (hour < 18) greeting = 'Good afternoon';
            
            document.getElementById('dashboardTitle').textContent = `${greeting}, Professor ${professorName}!`;
            
            // Update avatar initials
            const avatar = document.getElementById('profileAvatar');
            const initials = professorName.split(' ').map(name => name.charAt(0)).join('').toUpperCase();
            avatar.textContent = initials;
        }

        // Load classes
        async function loadClasses() {
            try {
                console.log('📚 Loading classes...');
                
                const response = await fetch('/api/classes');
                const result = await response.json();
                
                if (result.success) {
                    console.log('✅ Classes loaded:', result.classes.length);
                    displayClasses(result.classes);
                    updateDashboardStats(result.classes);
                } else {
                    console.error('❌ Failed to load classes:', result.message);
                    showError('Failed to load classes: ' + result.message);
                }
            } catch (error) {
                console.error('❌ Error loading classes:', error);
                showError('Network error while loading classes.');
            }
        }

        // 🔄 UPDATED: Display classes with proper percentage formatting
        function displayClasses(classes) {
            const container = document.getElementById('classesContainer');
            
            if (classes.length === 0) {
                container.innerHTML = `
                    <div class="empty-state">
                        <h3>🏫 No Classes Yet</h3>
                        <p>Create your first class to start organizing your lectures and students!</p>
                        <button class="btn btn-success" onclick="showCreateClassModal()">
                            ➕ Create Your First Class
                        </button>
                    </div>
                `;
                return;
            }

            const classesHTML = classes.map(classItem => `
                <div class="class-card">
                    <div class="class-header">
                        <h3 class="class-name">${classItem.name}</h3>
                        <p class="class-subject">📖 ${classItem.subject}</p>
                        ${classItem.description ? `<p class="class-description">${classItem.description}</p>` : ''}
                    </div>
                    
                    <div class="class-stats">
                        <div class="class-stat">
                            <span class="class-stat-value">${classItem.studentCount}</span>
                            <span class="class-stat-label">Students</span>
                        </div>
                        <div class="class-stat">
                            <span class="class-stat-value">${classItem.lectureCount}</span>
                            <span class="class-stat-label">Lectures</span>
                        </div>
                        <div class="class-stat">
<<<<<<< HEAD
                            <span class="class-stat-value">${(parseFloat(classItem.averageScore) || 0).toFixed(2)}%</span>
=======
                            <!-- 🔧 FIX: Format average score properly -->
                            <span class="class-stat-value">${formatPercentage(classItem.averageScore)}%</span>
>>>>>>> 5e513523
                            <span class="class-stat-label">Avg Score</span>
                        </div>
                    </div>
                    
                    <div class="class-actions">
                        <a href="/class/manage/${classItem.id}" class="action-button manage-btn">
                            ⚙️ Manage Class
                        </a>
                        <button class="action-button quiz-btn" onclick="redirectToCreateQuiz('${classItem.id}')">
                            🎯 Create Quiz
                        </button>
                    </div>
                </div>
            `).join('');

            container.innerHTML = `<div class="classes-grid">${classesHTML}</div>`;
        }

        // Update dashboard stats
        function updateDashboardStats(classes) {
            const totalClasses = classes.length;
            const totalStudents = classes.reduce((sum, cls) => sum + cls.studentCount, 0);
            const totalLectures = classes.reduce((sum, cls) => sum + cls.lectureCount, 0);
            const totalQuizzes = classes.reduce((sum, cls) => sum + cls.quizCount, 0);

            document.getElementById('totalClassesCount').textContent = totalClasses;
            document.getElementById('totalStudentsCount').textContent = totalStudents;
            document.getElementById('totalLecturesCount').textContent = totalLectures;
            document.getElementById('totalQuizzesCount').textContent = totalQuizzes;
        }

        // Modal functions
        function showCreateClassModal() {
            document.getElementById('createClassModal').classList.add('show');
            document.getElementById('className').focus();
        }

        function hideCreateClassModal() {
            document.getElementById('createClassModal').classList.remove('show');
            document.getElementById('createClassForm').reset();
        }

        // Create class form handler
        document.getElementById('createClassForm').addEventListener('submit', async function(e) {
            e.preventDefault();
            
            const formData = {
                name: document.getElementById('className').value.trim(),
                subject: document.getElementById('classSubject').value.trim(),
                description: document.getElementById('classDescription').value.trim()
            };

            if (!formData.name || !formData.subject) {
                showError('Class name and subject are required.');
                return;
            }

            const submitButton = this.querySelector('button[type="submit"]');
            const originalText = submitButton.textContent;
            
            try {
                submitButton.textContent = '⏳ Creating...';
                submitButton.disabled = true;

                const response = await fetch('/api/classes', {
                    method: 'POST',
                    headers: {
                        'Content-Type': 'application/json',
                    },
                    body: JSON.stringify(formData)
                });

                const result = await response.json();

                if (result.success) {
                    showSuccess(`Class "${result.class.name}" created successfully!`);
                    hideCreateClassModal();
                    loadClasses(); // Refresh the classes list
                } else {
                    showError('Failed to create class: ' + result.message);
                }
            } catch (error) {
                console.error('❌ Error creating class:', error);
                showError('Network error while creating class.');
            } finally {
                submitButton.textContent = originalText;
                submitButton.disabled = false;
            }
        });

        // Redirect to create quiz
        function redirectToCreateQuiz(classId) {
            window.location.href = `/class/manage/${classId}?tab=quizzes`;
        }

        // Success/Error message functions
        function showSuccess(message) {
            // Remove existing alerts
            document.querySelectorAll('.alert').forEach(alert => alert.remove());
            
            const messageHTML = `
                <div class="alert alert-success" style="position: fixed; top: 20px; right: 20px; z-index: 1000; max-width: 400px;">
                    <strong>Success!</strong> ${message}
                    <button onclick="this.parentElement.remove()" style="float: right; background: none; border: none; font-size: 18px; cursor: pointer;">&times;</button>
                </div>
            `;
            document.body.insertAdjacentHTML('afterbegin', messageHTML);
            
            setTimeout(() => {
                const alert = document.querySelector('.alert-success');
                if (alert) alert.remove();
            }, 5000);
        }

        function showError(message) {
            // Remove existing alerts
            document.querySelectorAll('.alert').forEach(alert => alert.remove());
            
            const messageHTML = `
                <div class="alert alert-error" style="position: fixed; top: 20px; right: 20px; z-index: 1000; max-width: 400px;">
                    <strong>Error!</strong> ${message}
                    <button onclick="this.parentElement.remove()" style="float: right; background: none; border: none; font-size: 18px; cursor: pointer;">&times;</button>
                </div>
            `;
            document.body.insertAdjacentHTML('afterbegin', messageHTML);
            
            setTimeout(() => {
                const alert = document.querySelector('.alert-error');
                if (alert) alert.remove();
            }, 8000);
        }

        // Close modal when clicking outside
        window.onclick = function(event) {
            const modal = document.getElementById('createClassModal');
            if (event.target === modal) {
                hideCreateClassModal();
            }
        }

        // Close modal with Escape key
        document.addEventListener('keydown', function(event) {
            if (event.key === 'Escape') {
                hideCreateClassModal();
            }
        });
    </script>
</body>
</html><|MERGE_RESOLUTION|>--- conflicted
+++ resolved
@@ -854,12 +854,7 @@
                             <span class="class-stat-label">Lectures</span>
                         </div>
                         <div class="class-stat">
-<<<<<<< HEAD
                             <span class="class-stat-value">${(parseFloat(classItem.averageScore) || 0).toFixed(2)}%</span>
-=======
-                            <!-- 🔧 FIX: Format average score properly -->
-                            <span class="class-stat-value">${formatPercentage(classItem.averageScore)}%</span>
->>>>>>> 5e513523
                             <span class="class-stat-label">Avg Score</span>
                         </div>
                     </div>
