--- conflicted
+++ resolved
@@ -10,7 +10,7 @@
 // npm i nodemon (if you want auto-reloading)
 // nodemon src/index.js  // This will keep the file running and automatically restart on changes
 
-<<<<<<< HEAD
+text-and-file
 // npm i express 
 // npm i hbs 
 // npm i mongoose 
@@ -18,21 +18,14 @@
 // npm install pdf-parse
 // npm install mammoth
 // npm install pptx2json
-=======
-// --- Core Module Imports ---
-const express = require("express");
-const app = express();
-const path = require("path");
-const hbs = require("hbs");
-const fs = require("fs"); // File system module for directory creation and file deletion
->>>>>>> 2bf7e9a4
+
 
 // --- Database & File Upload Imports ---
 // Ensure './mongodb.js' exports studentCollection, teacherCollection, and lectureCollection
 const { studentCollection, teacherCollection, lectureCollection } = require("./mongodb");
 const multer = require("multer"); // Middleware for handling file uploads
 
-<<<<<<< HEAD
+text-and-file
 const express = require("express")
 const app = express()
 const path = require("path")
@@ -46,17 +39,7 @@
 const { studentCollection, teacherCollection, lectureCollection, quizCollection } = require("./mongodb")
 
 const templatePath = path.join(__dirname, '../tempelates')
-=======
-// --- Custom Utility Imports ---
-// Import the text extraction utility for parsing lecture files
-// This assumes 'textExtractor.js' is located in 'src/utils/' relative to index.js
-const textExtractor = require('./utils/textExtractor'); 
-
-// --- Express App Configuration ---
-// Set the path to your HBS templates
-const templatePath = path.join(__dirname, '../tempelates');
-console.log("Resolved template path for views:", templatePath);
->>>>>>> 2bf7e9a4
+
 
 // Enable JSON body parsing for incoming requests
 app.use(express.json());
@@ -67,7 +50,7 @@
 // Enable URL-encoded body parsing for form submissions
 app.use(express.urlencoded({ extended: false }));
 
-<<<<<<< HEAD
+text-and-file
 app.use(express.urlencoded({ extended: false }))
 
 // Configure Multer for TEMPORARY file storage (files will be deleted after processing)
@@ -230,84 +213,7 @@
 
 app.get("/homeStudent", (req, res) => {
     res.render("homeStudent", {
-=======
-// --- Multer Configuration for File Uploads ---
-// Define the directory where uploaded lecture files will be stored
-const uploadDir = path.join(__dirname, '../uploads/lectures');
-
-// Ensure the upload directory exists. If it doesn't, create it recursively.
-fs.mkdirSync(uploadDir, { recursive: true });
-console.log(`Ensured upload directory exists: ${uploadDir}`);
-
-// Configure Multer's disk storage settings
-const storage = multer.diskStorage({
-    // Define the destination folder for uploaded files
-    destination: function (req, file, cb) {
-        cb(null, uploadDir); // Store files in the 'uploads/lectures' directory
-    },
-    // Define how the uploaded file will be named
-    filename: function (req, file, cb) {
-        // Generate a unique filename using timestamp, a random number, and original file extension
-        const uniqueSuffix = Date.now() + '-' + Math.round(Math.random() * 1E9);
-        const fileExtension = path.extname(file.originalname);
-        cb(null, file.fieldname + '-' + uniqueSuffix + fileExtension);
-    }
-});
-
-// Configure a file filter to allow only specific file types
-const fileFilter = (req, file, cb) => {
-    const allowedMimes = [
-        'application/pdf',
-        'application/vnd.ms-powerpoint', // .ppt mime type
-        'application/vnd.openxmlformats-officedocument.presentationml.presentation' // .pptx mime type
-    ];
-
-    if (allowedMimes.includes(file.mimetype)) {
-        cb(null, true); // Accept the file
-    } else {
-        // Reject the file and attach a custom error message to the request object
-        req.fileError = new Error('Invalid file type. Only PDF, PPT, and PPTX files are allowed.');
-        cb(null, false); // Pass false to Multer to reject the file
-    }
-};
-
-// Initialize Multer with the defined storage, file filter, and file size limits
-const upload = multer({
-    storage: storage,
-    fileFilter: fileFilter,
-    limits: {
-        fileSize: 50 * 1024 * 1024 // Limit file size to 50MB (adjust as needed)
-    }
-});
-// --- End Multer Configuration ---
-
-// Serve static files from the 'uploads' directory. This makes uploaded files accessible via URL.
-// E.g., if a file is at uploads/lectures/lecture-123.pptx, it can be accessed via /uploads/lectures/lecture-123.pptx
-app.use('/uploads', express.static(path.join(__dirname, '../uploads')));
-
-// --- Routes ---
-
-// Root route: Redirects to the login page
-app.get("/", (req, res) => {
-    res.redirect("/login");
-});
-
-// Login page route: Renders the login form
-app.get("/login", (req, res) => {
-    res.render("login");
-});
-
-// Signup page route: Renders the signup form
-app.get("/signup", (req, res) => {
-    res.render("signup");
-});
-
-// Student home/dashboard route: Renders the student's personalized dashboard
-app.get("/homeStudent", async (req, res) => {
-    const userName = req.query.userName || "Student"; // Get user name from query or default
-    // TODO: In a real app, fetch actual student-specific data (e.g., enrolled classes, quizzes) from DB
-    res.render("studentDashboard", { // Renders the 'studentDashboard.hbs' view
->>>>>>> 2bf7e9a4
+
         userType: "student",
         userName: userName,
         // Example: pass dynamic data here if you fetch it
@@ -336,7 +242,7 @@
         // Handle database errors gracefully on the frontend
     }
 
-<<<<<<< HEAD
+text-and-file
 app.get("/homeTeacher", async (req, res) => {
     try {
         // Get teacher's lectures from QuizAI database
@@ -384,30 +290,13 @@
         })
     }
 })
-=======
-    res.render("homeTeacher", { // Renders the 'homeTeacher.hbs' view
-        userType: "teacher",
-        userName: userName,
-        totalLectures: totalLectures,
-        quizzesGenerated: quizzesGenerated,
-        pendingLectures: pendingLectures,
-        totalStudents: 150, // Placeholder: Replace with actual count if available
-        lectures: lectures, // Pass the array of lectures to the HBS template
-        // Pass success/error messages from query parameters (set after redirects)
-        successMessage: req.query.uploadSuccess ? 'Lecture uploaded successfully! Quiz generation can be initiated.' : null,
-        errorMessage: req.query.uploadError ? (req.query.message || 'An error occurred during upload.') : null
-    });
-});
->>>>>>> 2bf7e9a4
+
 
 // Signup form submission route
 app.post("/signup", async (req, res) => {
     try {
-<<<<<<< HEAD
+        text-and-file
         const userType = req.body.userType;
-=======
-        const userType = req.body.userType; // Determine if user is 'student' or 'teacher'
->>>>>>> 2bf7e9a4
 
         if (userType === 'teacher') {
             const data = {
@@ -415,52 +304,37 @@
                 email: req.body.email,
                 password: req.body.password
             };
-<<<<<<< HEAD
+       text-and-file
             await teacherCollection.insertMany([data]);
             res.redirect(`/homeTeacher?userName=${encodeURIComponent(data.name)}`);
 
-=======
-            await teacherCollection.insertMany([data]); // Insert teacher data into teacherCollection
-            res.redirect(`/homeTeacher?userName=${encodeURIComponent(data.name)}`); // Redirect to teacher dashboard
->>>>>>> 2bf7e9a4
+
         } else {
             const data = {
                 name: req.body.name,
                 enrollment: req.body.enrollment,
                 password: req.body.password
             };
-<<<<<<< HEAD
+       text-and-file
             await studentCollection.insertMany([data]);
             res.redirect(`/homeStudent?userName=${encodeURIComponent(data.name)}`);
-=======
-            await studentCollection.insertMany([data]); // Insert student data into studentCollection
-            res.redirect(`/homeStudent?userName=${encodeURIComponent(data.name)}`); // Redirect to student dashboard
->>>>>>> 2bf7e9a4
-        }
-    } catch (error) {
-<<<<<<< HEAD
+
+        }
+    } catch (error) {
+        text-and-file
         console.log('❌ Signup error:', error);
         res.send("Error during registration");
     }
 });
 
-=======
-        console.error("Error during signup:", error);
-        res.send("Error during registration. Please try again.");
-    }
-});
-
-// Login form submission route
->>>>>>> 2bf7e9a4
+
 app.post("/login", async (req, res) => {
     try {
         const { name, password, userType } = req.body;
         let user;
 
-<<<<<<< HEAD
-=======
-        // Find user in the appropriate collection based on userType
->>>>>>> 2bf7e9a4
+       text-and-file
+
         if (userType === 'teacher') {
             const { email } = req.body; // Teachers log in with email
             user = await teacherCollection.findOne({ email: email });
@@ -469,10 +343,8 @@
             user = await studentCollection.findOne({ enrollment: enrollment });
         }
 
-<<<<<<< HEAD
-=======
-        // Check if user exists and password matches
->>>>>>> 2bf7e9a4
+        text-and-file
+
         if (user && user.password === password) {
             // Redirect to appropriate dashboard upon successful login
             if (userType === 'teacher') {
@@ -592,7 +464,7 @@
         res.status(200).json({ success: true, message: 'Text extraction initiated. Quiz generation would happen next!' });
 
     } catch (error) {
-<<<<<<< HEAD
+        text-and-file
         console.log('❌ Login error:', error);
         res.send("Login failed");
     }
@@ -840,63 +712,4 @@
     
     // Clean up any temp files from previous runs
     cleanupTempFiles();
-})
-=======
-        console.error('Error during quiz generation process:', error);
-        // CHANGED: Send an error JSON response for server-side errors
-        res.status(500).json({ success: false, message: `Server error during quiz generation: ${error.message}` });
-    }
-});
-
-// --- Delete Lecture Route ---
-// Handles POST requests to delete a specific lecture by its ID
-app.post('/delete_lecture/:id', async (req, res) => {
-    const lectureId = req.params.id; // Get lecture ID from URL parameters
-    const userName = req.body.userName; // This might be undefined as client doesn't send it in body for delete,
-                                        // but good to keep if you ever pass it via hidden field or session.
-                                        // For now, it's not strictly used in the delete logic itself.
-
-    try {
-        // 1. Find the lecture in the database and delete it
-        // Ensure you delete all associated quizzes as well if you implement them later
-        const deletedLecture = await lectureCollection.findByIdAndDelete(lectureId);
-
-        if (!deletedLecture) {
-            console.warn(`Attempted to delete non-existent lecture with ID: ${lectureId}`);
-            // Respond with JSON since client expects it, even for not-found
-            return res.status(404).json({ success: false, message: 'Lecture not found.' });
-        }
-
-        // 2. Delete the associated file from the server's file system
-        const filePath = deletedLecture.filePath;
-        if (filePath && fs.existsSync(filePath)) { // Check if path exists before attempting to unlink
-            fs.unlink(filePath, (err) => {
-                if (err) {
-                    console.error(`Failed to delete lecture file ${filePath}:`, err);
-                    // Continue even if file deletion fails, as DB record is gone
-                } else {
-                    console.log(`Successfully deleted file: ${filePath}`);
-                }
-            });
-        } else {
-            console.warn(`Lecture file not found on disk for ID: ${lectureId}. Path: ${filePath}`);
-        }
-
-        console.log(`Lecture ${lectureId} and its associated file deleted successfully.`);
-        // Respond with JSON for success
-        res.status(200).json({ success: true, message: 'Lecture deleted successfully!' });
-
-    } catch (error) {
-        console.error('Error during lecture deletion process:', error);
-        // Respond with JSON for server errors
-        res.status(500).json({ success: false, message: `Server error during lecture deletion: ${error.message}` });
-    }
-});
-
-
-// --- Server Start ---
-// Start the Express server and listen on port 3000
-app.listen(3000, () => {
-    console.log("Port connected on 3000!");
-});
->>>>>>> 2bf7e9a4
+})